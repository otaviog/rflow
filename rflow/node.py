"""Node and Graph execution classes.
"""

import sys

from . common import WorkflowError, Uninit, BaseNode
from . _argument import get_sig_difference
from . resource import Resource
from ._ui import ui
from . import _util as util


class BaseNodeLink(BaseNode):
    """Base class to wrap node's calls.
    """
    # pylint: disable=abstract-method

    def __init__(self, node):
        super(BaseNodeLink, self).__init__()
        self._node = node
        self.graph = node.graph

    def get_resource(self):
        return self._node.get_resource()

    def is_dirty(self):
        return self._node.is_dirty()

    def update(self):
        return self._node.update()

    @property
    def args(self):
        """
        The node's arguments.
        """
        return self._node.args

    @property
    def name(self):
        """The node's name.
        """

        return self._node.name

    def get_edges(self):
        return []

<<<<<<< HEAD
=======
    def non_collateral(self):
        return []
>>>>>>> bcb2308f

class ReturnSelNodeLink(BaseNodeLink):
    """Utility node type for selecting value from call methods that
    return tuples.
    """

    def __init__(self, node, idx):
        """
        Args:

            node (:obj:`rflow.common.BaseNode`): The
             wrapped node.

            idx (int): Which return value this instance's call method
             should return.

        """

        super(ReturnSelNodeLink, self).__init__(node)
        self.return_index = idx

    def call(self):
        value = self._node.call()
        if isinstance(value, (tuple, list)):
            return value[self.return_index]
        return value


class ResourceNodeLink(BaseNodeLink):
    """Wrappers node's resource attribute as node.
    """

    def __init__(self, node, resource):
        super(ResourceNodeLink, self).__init__(node)
        self._resource = resource

    def call(self):
        self._node.call()
        return self._resource


class DependencyLink(object):
    """Placeholder class to hold edged between nodes and dependency nodes,
    i.e. nodes that doesn't appear on evaluation arguments, but add
    with `require` call.

    Attributes:

        name (str): The link name, normally this is the dependency
         node name.

    """

    def __init__(self, name):
        self.name = name

    def __str__(self):
        return self.name

    def __repr__(self):
        return '@DependencyLink {}'.format(self.name)

    def __hash__(self):
        return hash(self.name)

    def __eq__(self, other):
        if isinstance(other, str):
            return self.name.__eq__(other)

        return self.name.__eq__(other.name)


class Node(BaseNode):
    def __init__(self, graph, name, evaluate_func,
                 args_namespace, load_func=None, load_arg_list=None):
        super(Node, self).__init__()

        self.name = name
        self.graph = graph
        self.value = Uninit

        self._resource = None
        self._dirty = True

        self.evaluate_func = evaluate_func
        self.load_func = load_func
        self.args = args_namespace
        self.load_arg_list = [] if load_arg_list is None else load_arg_list
        self.dependencies = []

        self.erase_resource_on_fail = False

        # Debugging attributes
        self._curr_signature = None
        self._prev_signature = None
        self._signature_diff = None

    def __getitem__(self, idx):
        return ReturnSelNodeLink(self, idx)

    def fail(self, message):
        ui.error_ocurred(self, message)
        self._asure_erase_res_on_fail()
        sys.exit(0)

    def non_collateral(self):
        # pylint: disable=no-self-use
        return []

    def is_dirty(self):
        return self._dirty

    def get_resource(self):
        return self._resource

    def __enter__(self):
        return self.args

    def __exit__(self, *args):
        pass

    @property
    def resource(self):
        # This might be a problem. If the resource is a relative path
        # and it can be used in different directory.
        return ResourceNodeLink(self, self._resource)

    @resource.setter
    def resource(self, value):
        if isinstance(value, ResourceNodeLink):
            self.args.resource = value
            self._resource = value._resource
        elif isinstance(value, Resource) or value is None:
            self.args.resource = value
            self._resource = value
        else:
            raise WorkflowError('Invalid non resource assignment')

    def require(self, node):
        """Adds an another node as dependency of this one.

        Args:

            node (:obj:`rflow.common.BaseNode`): The node
             that'll be execute before than this one.
        """

        self.dependencies.append(node)

    def get_edges(self, edge_set=None):
        arg_edges = [(argname, self.args.__dict__[argname])
                     for argname in self.args._arg_names
                     if edge_set is None or argname in edge_set]
        dep_edges = []
        if edge_set is None:
            dep_edges = [(DependencyLink(dep.name), dep)
                         for dep in self.dependencies]

        return arg_edges + dep_edges

    def update(self):
        self._dirty = False

        signature = {}
        if self._resource is not None:
            if not self._resource.exists():
                self._dirty = True
                return None

        non_collateral = set(self.non_collateral())
        for edgename, edge in self.get_edges():
            if edgename in non_collateral:
                continue

            if not isinstance(edge, BaseNode):
                signature[edgename] = edge
                continue

            edge.update()

            if edge.is_dirty():
                self._dirty = True
                return None

            if edge.get_resource() is not None:
                with util.work_directory(self.graph.work_directory):
                    signature[edgename] = edge.get_resource().get_hash()

        self._curr_signature = signature
        self._prev_signature = self._get_previous_signature()
        self._signature_diff = get_sig_difference(
            self._prev_signature, self._curr_signature)
        self._dirty = len(self._signature_diff) > 0

        return None

    def call(self, redo=False):
        # pylint: disable=protected-access
        self._check_runnable()
        is_loadable = self._is_loadable()
        self.update()

        is_dirty = self.is_dirty() or redo

        if not is_dirty and self.value is not Uninit:
            return self.value

        if not is_dirty and is_loadable:
            self._check_variables(self.load_arg_list)
            ui.executing_load(self)
            call_values = self._bind_call(self.load_arg_list)
            with util.work_directory(self.graph.work_directory):
                try:
                    self.value = self.load_func(*call_values)
                except Exception as exp:
                    ui.print_traceback(sys.exc_info(), exp)
            ui.done_load(self)
            return self.value

        ui.executing_evaluate(self)
        self._check_variables(self.args._arg_names)
        call_arg_values = self._bind_call(self.args._arg_names)

        for dep in self.dependencies:
            if dep.is_dirty():
                dep.call()

        with util.work_directory(self.graph.work_directory):
            try:
                self.save_measurement({})
                if self._resource is not None and not self._resource.rewritable:
                    self._resource.erase()
                ui.executing_run(self)
                self.value = self.evaluate_func(*call_arg_values)
            except Exception as exp:
                ui.print_traceback(sys.exc_info(), exp)
                self._asure_erase_res_on_fail()

        ui.done_evaluate(self)
        self._update_signature(call_arg_values)

        return self.value

    def touch(self):
        # pylint: disable=protected-access
        self.update()

        ui.executing_touch(self)
        call_arg_values = self._bind_call(self.args._arg_names)

        self._update_signature(call_arg_values)
        ui.done_touch(self)

    def _bind_call(self, bind_args):
        call_values = []

        for _, edge in self.get_edges(set(bind_args)):
            if not isinstance(edge, BaseNode):
                call_values.append(edge)
                continue

            call_values.append(edge.call())

        return call_values

    def _update_signature(self, call_arg_values):
        new_signature = {}
        non_collateral = self.non_collateral()
        for i, (edgename, edge) in enumerate(self.get_edges()):
            if edgename in non_collateral:
                continue
            if not isinstance(edge, BaseNode):
                new_signature[edgename] = call_arg_values[i]
                continue

            if edge.get_resource() is not None:
                with util.work_directory(self.graph.work_directory):
                    new_signature[edgename] = edge.get_resource().get_hash()

        self.graph.args_context.update_argsignature(
            self.graph.name, self.name,
            new_signature)

    def _is_loadable(self):
        # pylint: disable=no-member
        if self.load_func is not None:
            if self._resource is None:
                raise WorkflowError(
                    '{} has load method but without resource'.format(
                        self.name), self.instanciation_lineinfo)
            with util.work_directory(self.graph.work_directory):
                return self._resource.exists()
        return False

    def _check_variables(self, args):
        for edgename, edge in self.get_edges(set(args)):
            if edge == Uninit:
                raise WorkflowError(
                    '{}: Variable {} was never set'.format(self.name, edgename))

    def _check_runnable(self):
        if self.graph is None:
            raise WorkflowError('Node {} not assigned to a graph'.format(
                self.name))

    def _get_previous_signature(self):
        return self.graph.args_context.get_argsignature(
            self.graph.name, self.name)

    def _asure_erase_res_on_fail(self):
        if self.erase_resource_on_fail:
            if self._resource is not None:
                self._resource.erase()

    def save_measurement(self, meas_dict):
        self.graph.args_context.set_measurement(
            self.graph.name, self.name, meas_dict)

    def get_measurement(self):
        return self.graph.args_context.get_measurement(
            self.graph.name, self.name)

    def clear(self):
        resource = self.get_resource()
        if resource is not None:
            print("Removing resource {}".format(str(resource)))
            resource.erase()
        self.graph.args_context.clean_node(
            self.graph.name, self.name)

    def clear_cache(self):
        self.value = Uninit<|MERGE_RESOLUTION|>--- conflicted
+++ resolved
@@ -46,11 +46,8 @@
     def get_edges(self):
         return []
 
-<<<<<<< HEAD
-=======
     def non_collateral(self):
         return []
->>>>>>> bcb2308f
 
 class ReturnSelNodeLink(BaseNodeLink):
     """Utility node type for selecting value from call methods that
